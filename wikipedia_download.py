import bz2
import csv
import datetime
import os
import sys
import re
import xml.etree.ElementTree as ET
import time
import errno
import traceback
from concurrent.futures import ThreadPoolExecutor, Executor, Future, TimeoutError
from functools import partial
from typing import Optional, Callable, Dict, Generator, Iterable, Tuple, TypeVar, Any
import hashlib
import threading

import requests
import click
import timeout_decorator

config = dict()


def timestr() -> str:
    return datetime.datetime.now().isoformat()


<<<<<<< HEAD
def download_update_file(executor: Executor, session: requests.Session, url: str) -> str:
    def _stream(resp, file) -> bool:
        CHUNK_SIZE = 1024 * 1024 * 5
        chunks = resp.iter_content(chunk_size=CHUNK_SIZE)

        exhausted = Exhausted()
        while True:
            future = executor.submit(next, chunks, exhausted)
            result = future.result(60 * 5)
            if result is exhausted:
                return True
            file.write(result)
=======
def download_update_file(session: requests.Session, url: str) -> str:
    @timeout_decorator.timeout(60 * 60 * 24, use_signals=False, timeout_exception=requests.exceptions.Timeout)
    def _download():
        resp = session.get(url, stream=True, timeout=60)
        assert resp.status_code == 200
        print(f"{timestr()} response for {url}: {resp.status_code}. 🕺")
        with open(filename, "wb") as file:
            i = 0
            for chunk in resp.iter_content(chunk_size=CHUNK_SIZE):
                file.write(chunk)
                i += 1
                if i % 25000 == 0:
                    print(
                        f"{timestr()} {filename}: received chunk #{i} "
                        f"({round(i * CHUNK_SIZE / (1024 * 1024 * 1024), 3)} GB downloaded)... ⚡"
                    )
>>>>>>> 2a363251

    filename = url.split("/")[-1]
    print(f"{timestr()} downloading {url}. saving to {filename}. 📁")
    retries = 0
    while True:
        try:
            if os.path.exists(filename):
                print(f"{timestr()} using local file {filename} 👩‍🌾")
                break
            resp = session.get(url, stream=True, timeout=60)
            assert resp.status_code == 200
            print(f"{timestr()} response for {url}: {resp.status_code}. 🕺")
            with open(filename, "wb") as file:
                complete = False
                while not complete:
                    complete = _stream(resp, file)
            break
        except (requests.exceptions.Timeout, TimeoutError):
            retries += 1
            print(
                f"{timestr()} timeout for {url}: sleeping 60 seconds and restarting download... (retry #{retries}) ↩️"
            )
            time.sleep(60)
    return filename


class MalformattedInput(Exception):
    ...


def generate_revisions(file) -> Generator[Dict, None, None]:
    def prefixed(s: str) -> str:
        """element names have the following string prepended to them."""
        return "{http://www.mediawiki.org/xml/export-0.10/}" + s

    ID_STR = prefixed("id")
    NS_STR = prefixed("ns")
    TITLE_STR = prefixed("title")
    PAGE_STR = prefixed("page")
    REVISION_STR = prefixed("revision")
    PARENT_ID_STR = prefixed("parent_id")
    TIMESTAMP_STR = prefixed("timestamp")
    CONTRIBUTOR_STR = prefixed("contributor")
    IP_STR = prefixed("ip")
    USERNAME_STR = prefixed("username")
    COMMENT_STR = prefixed("comment")
    TEXT_STR = prefixed("text")

    page_id = None
    page_ns = None
    page_title = None
    for event, element in ET.iterparse(file, events=["start", "end"]):
        if event == "end" and element.tag == PAGE_STR:
            page_id = None
            page_ns = None
            page_title = None
            element.clear()
        elif event == "end":
            # hack: assume that the id, ns, and title for a revision all precede the first revision.
            # if this is not the case, a MalformattedInput exception is thrown.
            if page_id is None and element.tag == ID_STR:
                page_id = element.text
            elif page_ns is None and element.tag == NS_STR:
                page_ns = element.text
            elif page_title is None and element.tag == TITLE_STR:
                page_title = element.text
            elif element.tag == REVISION_STR:
                revision_id = element.find(ID_STR).text
                parent_id_element = element.find(PARENT_ID_STR)
                parent_id = (
                    parent_id_element.text if parent_id_element is not None else None
                )
                timestamp = element.find(TIMESTAMP_STR).text
                contributor_element = element.find(CONTRIBUTOR_STR)
                ip_element = contributor_element.find(IP_STR)
                contributor_ip = ip_element.text if ip_element is not None else None
                contributor_id_element = contributor_element.find(ID_STR)
                contributor_id = (
                    contributor_id_element.text
                    if contributor_id_element is not None
                    else None
                )
                contributor_name_element = contributor_element.find(USERNAME_STR)
                contributor_name = (
                    contributor_name_element.text
                    if contributor_name_element is not None
                    else None
                )
                comment_element = element.find(COMMENT_STR)
                comment = comment_element.text if comment_element is not None else None
                text = element.find(TEXT_STR).text
                if any(v is None for v in (page_id, page_ns, page_title)):
                    raise MalformattedInput
                yield {
                    "id": revision_id,
                    "parent_id": parent_id,
                    "timestamp": timestamp,
                    "page_id": page_id,
                    "page_title": page_title,
                    "page_ns": page_ns,
                    "contributor_id": contributor_id,
                    "contributor_name": contributor_name,
                    "contributor_ip": contributor_ip,
                    "comment": comment,
                    "text": text,
                }
                element.clear()


def extract_one_file(filename: str) -> Generator[Dict, None, None]:
    print(f"{timestr()} extracting revisions from update file {filename}... 🧛")
    with bz2.open(filename, "rt", newline="") as uncompressed:
        for revision in generate_revisions(uncompressed):
            yield revision
    print(f"{timestr()} exhausted file: {filename} 😴")
    if config["low_storage"]:
        print(f"{timestr()} Deleting {filename}... ✅")
        os.remove(filename)


def make_extractors(
    filenames_and_urls, append_bad_urls
) -> Generator[Generator[Dict, None, None], None, None]:
    for filename, url in filenames_and_urls:
        if filename:
            yield extract_one_file(filename)
        else:
            append_bad_urls.append(url)
            # ^ if there is no filename, add url to the retry pile


def parse_downloads(
    download_file_and_url: Iterable[Tuple[str, str]],
    append_bad_urls,
    executor: Executor,
) -> Generator[Dict, None, None]:
    verified_files = VerifiedFilesRecord()

    # perform checksum
    if config["low_storage"]:
        print(
            f"{timestr()} [low storage mode] "
            f"deleting all records of previously verified files."
        )
        verified_files.remove_local_file_verification()
        filenames_and_urls = peek_ahead(
            executor,
            map(
                lambda tup: (check_hash(verified_files, tup[0]), tup[1]),
                download_file_and_url,
            ),
        )
    else:
        filenames_and_urls = incremental_executor_map(
            executor,
            lambda tup: (check_hash(verified_files, tup[0]), tup[1]),
            download_file_and_url,
            max_parallel=config["max_workers"],
        )

    # extract files with valid checksums
    file_extractors = make_extractors(filenames_and_urls, append_bad_urls)
    chunk_size = 3 if config["low_memory"] else int(config["max_workers"] / 2)
    for case in merge_generators(executor, file_extractors, chunk_size=chunk_size):
        yield case


class VerifiedFilesRecord:
    """
    retain the hash and basename for each downloaded file. downloads the
    canonical hashes from wikipedia if they are not stored locally.
    """

    def __init__(self):
        self.canonical_record = "canonical_hashes.txt"
        self.lock = threading.Lock()
        while not os.path.exists(self.canonical_record):
            resp = requests.get(config["md5_hashes_url"])
            if resp.status_code != 200:
                print(
                    f"{timestr()} unable to get md5 hashes from wikipedia. "
                    "Sleeping for five minutes then retrying..."
                )
                time.sleep(5 * 60)
            else:
                with open(self.canonical_record, "w") as local_record:
                    local_record.write(resp.text)

        self.canonical_hashes = {
            line.split("  ")[1].strip(): line.split("  ")[0]
            for line in open(self.canonical_record).readlines()
        }

        self.record_in_storage = "verified_files_record.txt"
        if os.path.exists(self.record_in_storage):
            self.files = set(
                map(lambda s: s.strip(), open(self.record_in_storage).readlines())
            )
        else:
            open(self.record_in_storage, "a").close()
            self.files = set()

    def __contains__(self, filename):
        with self.lock:
            return filename in self.files

    def add(self, filename):
        with self.lock:
            base = os.path.basename(filename)
            with open(self.record_in_storage, "a") as store:
                store.write(base + "\n")
            self.files.add(base)

    def canonical_hash(self, filename) -> str:
        base = os.path.basename(filename)
        return self.canonical_hashes[base]

    def remove_local_file_verification(self):
        with self.lock:
            with open(self.record_in_storage, "w") as store:
                store.write("")
            self.files.clear()


def get_hash(filename: str) -> str:
    hash = hashlib.md5()
    with open(filename, "rb") as f:
        while True:
            chunk = f.read(1000000)
            if not chunk:
                break
            hash.update(chunk)
    return hash.hexdigest()


def check_hash(verified_files: VerifiedFilesRecord, filename: str) -> Optional[Dict]:
    if filename not in verified_files:
        print(f"{timestr()} checking hash for {filename}... 📋")
        file_hash = get_hash(filename)
        if file_hash == verified_files.canonical_hash(filename):
            if not config["low_storage"]:
                # ^ hack in low_storage mode the files are deleted when exhausted
                verified_files.add(filename)
        else:
            print(f"{timestr()} hash mismatch with {filename}. Deleting file.🗑️ ")
            os.remove(filename)
            return None

    print(f"{timestr()} {filename} hash verified 💁")
    return filename


class Exhausted:
    pass


class _Waiter:
    """
        based on _Waiter class in concurrent.futures._base
    """

    def __init__(self):
        self.event = threading.Event()
        self.finished_futures = []
        self.lock = threading.Lock()
        self.n_pending: int = 0

    def add_result(self, future):
        with self.lock:
            self.finished_futures.append(future)
            self.n_pending -= 1
        self.event.set()

    def add_exception(self, future):
        with self.lock:
            self.finished_futures.append(future)
            self.n_pending -= 1
        self.event.set()

    def add_cancelled(self, future):
        with self.lock:
            self.finished_futures.append(future)
            self.n_pending -= 1
        self.event.set()

    def collect_finished(self):
        with self.lock:
            finished = self.finished_futures
            self.finished_futures = []
            self.event.clear()
        return finished


class Waiter:
    """
        works like concurrent.futures.as_completed, but accepts additional futures during iteration.
        output ordering is arbitrary.
    """

    def __init__(self, futures: Iterable[Future] = []):
        self._waiter = _Waiter()
        self.prior_completed = set()
        self.completion_lock = threading.Lock()
        # ^ when acquired, prevents as_completed from stopping even if there are no running tasks.
        for future in futures:
            self.add(future)

    def add(self, future: Future):
        with future._condition:
            if future.done():
                self.prior_completed.add(future)
            else:
                future._waiters.append(self._waiter)
                with self._waiter.lock:
                    self._waiter.n_pending += 1

    def as_completed(self) -> Generator[Any, None, None]:
        def process_future(future: Future):
            with future._condition:
                future._waiters.remove(self._waiter)
                return future.result()

        while not self.done():
            while len(self.prior_completed) > 0:
                yield self.prior_completed.pop().result()
            self._waiter.event.wait(20 * 60)
            finished = self._waiter.collect_finished()
            while len(finished) > 0:
                yield process_future(finished.pop())

        stragglers = self._waiter.collect_finished()
        while len(stragglers) > 0:
            yield process_future(stragglers.pop())

    def done(self) -> bool:
        if self.completion_lock.locked():
            return False
        with self._waiter.lock:
            return self._waiter.n_pending == 0 and len(self.prior_completed) == 0


def test_waiter():
    with ThreadPoolExecutor() as e:
        futures = [e.submit(lambda x: x, i) for i in range(10)]
        waiter = Waiter(futures)
        for i in range(10, 20):
            waiter.add(e.submit(lambda x: x, i))
        assert set(waiter.as_completed()) == set(range(20))


T = TypeVar("T")


def merge_generators(
    executor: Executor,
    generators: Iterable[Generator[T, None, None]],
    chunk_size: int = -1,
) -> Generator[T, None, None]:
    """
    Combines the output of multiple generators into a single generator. Since regular generators cannot
    be polled concurrently, the number of concurrent tasks submitted by this function is at most the number
    of generators.
    :param executor: executor used to increment the generators.
    :param generators: generators to combine results from.
    :param chunk_size: number of generators to poll from at once. If greater than the number of generators, ignored.
    if -1, ignored. If zero or a negative number other than -1, raises ValueError.
    :return: a generator over the combined outputs of all input generators.
    """
    if chunk_size < 1 and chunk_size != -1:
        raise ValueError("chunk_size must be greater than zero or equal to negative 1.")

    state = {"n_generators": 0, "n_exhausted": 0, "exhaustion_event": threading.Event()}

    def async_load_generators(
        waiter: Waiter,
        generators: Iterable[Generator[Any, None, None]],
        acquired_lock: threading.Lock,
    ) -> None:
        for generator in generators:
            future = executor.submit(
                lambda generator: (next(generator, exhausted), generator), generator
            )
            waiter.add(future)
            state["n_generators"] += 1
            if chunk_size != -1 and (
                chunk_size <= (state["n_generators"] - state["n_exhausted"])
            ):
                print(f"{timestr()} waiting to load additional iterators...")
                state["exhaustion_event"].wait()
                state["exhaustion_event"].clear()
        acquired_lock.release()

    exhausted = Exhausted()
    waiter = Waiter()

    # asynchronously load generators
    waiter.completion_lock.acquire()
    async_load_future = executor.submit(
        lambda tup: async_load_generators(*tup),
        (waiter, iter(generators), waiter.completion_lock),
    )

    # yield values as they are completed & request next generator value
    for (value, generator) in waiter.as_completed():
        if value is not exhausted:
            yield value
            waiter.add(
                executor.submit(lambda gen: (next(gen, exhausted), gen), generator)
            )
        else:
            state["n_exhausted"] += 1
            state["exhaustion_event"].set()
            # ^ tell the loader it can add more generators if any are available.

    assert async_load_future.done()


def test_merge_generators():
    def gen1():
        for x in range(10):
            yield x

    def gen2():
        for y in range(10, 20):
            yield y

    with ThreadPoolExecutor() as e:
        assert set(merge_generators(e, (gen1(), gen2()))) == set(range(20))
        assert len(list(merge_generators(e, (gen1(), gen2())))) == 20


class LazyList:
    """
    memorizes the results of an iterable, allowing for lazy list construction. Not thread-safe. Behavior on this is
    not well protected.

    Be careful about mutating the contents of the list.
    """

    def __init__(self, iterable: Iterable):
        self.all = []
        self.iterator = iter(iterable)
        self.appended = []

    def __iter__(self) -> Generator:
        for value in self.all:
            yield value
        for value in self.iterator:
            self.all.append(value)
            yield value
        for value in self.appended:
            self.all.append(value)
            yield value
        self.appended.clear()

    def __getitem__(self, item):
        if isinstance(item, int):
            if len(self.all) > item:
                return self.all[item]
            i = len(self.all)
            for value in self.iterator:
                self.all.append(value)
                if i == item:
                    return value
                i += 1
            for value in self.appended:
                self.all.append(value)
                if i == item:
                    return value
            self.appended.clear()
            raise IndexError
        elif isinstance(item, slice):
            if item.start < 0:
                raise IndexError
            if item.stop < item.start:
                raise IndexError
            if len(self.all) < item.stop:
                self[item.stop - 1]  # memorize necessary values
            return self.all[item]
        raise NotImplementedError

    def append(self, value) -> None:
        self.appended.append(value)


def _test_fn_iden(x):
    return x


def _test_fn_append(appendable, v):
    appendable.append(v)


def test_lazy_list():
    li = LazyList(iter([1, 2, 3]))
    assert list(li) == [1, 2, 3]
    assert list(li) == [1, 2, 3]

    l2 = LazyList(range(1, 4))
    for v in range(4, 7):
        l2.append(v)
    assert list(l2) == list(range(1, 7))
    assert list(l2) == list(range(1, 7))

    l3 = LazyList(range(10))
    l4 = LazyList(l3)
    assert list(l3) == list(l4)
    assert list(l3) == list(l4)
    l4.append(10)
    assert list(l3) + [10] == list(l4)

    l5 = LazyList(range(10))
    for _ in l5:
        assert list(l5) == list(range(10))

    l6 = LazyList(range(2))
    it1 = iter(l6)
    it2 = iter(l6)
    next(it2)
    next(it2)  # it2 is now exhausted, but hasn't raised StopIteration yet.
    l6.append("nice")
    assert next(it1) == 0
    assert next(it1) == 1
    assert next(it1) == "nice"
    assert next(it2) == "nice"
    l6.append("final")
    assert next(it1) == "final"
    assert next(it2) == "final"


def test_lazy_list_slicing():
    x = LazyList(range(10))
    assert x[4:6] == [4, 5]


T = TypeVar("T")


def peek_ahead(executor: Executor, iterable: Iterable[T]) -> Iterable[T]:
    """
    asynchronously computes the next value of an iterable

    :param executor:
    :param iterable:
    :return:
    """
    is_exhausted = False
    exhausted = Exhausted()
    next_future = executor.submit(partial(next, iterable, exhausted))
    while not is_exhausted:
        next_value = next_future.result()
        if next_value is exhausted:
            is_exhausted = True
        else:
            next_future = executor.submit(partial(next, iterable, exhausted))
            yield next_value
    del next_future


FnInputType = TypeVar("FnInputType")
FnOutputType = TypeVar("FnOutputType")


def incremental_executor_map(
    executor: Executor,
    function: Callable[[FnInputType], FnOutputType],
    function_inputs: Iterable[FnInputType],
    max_parallel=os.cpu_count() or 4,
) -> Generator[FnOutputType, None, None]:
    """
    Works like executor.map, but sacrifices efficient, grouped thread assignment for eagerness.
    Runs max_parallel jobs or fewer simultaneously. Input order is NOT preserved.

    :param max_parallel: Number of parallel jobs to run. Should be greater than zero.
    :return: A generator of the unordered results of the mapping.
    """

    def load(
        executor: Executor,
        waiter: Waiter,
        function: Callable[[FnInputType], FnOutputType],
        function_inputs: Iterable[FnInputType],
        max_parallel: int,
        exhausted: Exhausted,
        acquired_lock: threading.Lock,
    ):
        load_complete = False
        while not load_complete:
            while waiter._waiter.n_pending < max_parallel:
                next_input = next(function_inputs, exhausted)
                if next_input is not exhausted:
                    new_future = executor.submit(function, next_input)
                    waiter.add(new_future)
                else:
                    load_complete = True
                    break
            if not load_complete:
                waiter._waiter.event.wait(20 * 60)
        acquired_lock.release()

    if max_parallel < 1:
        raise ValueError(
            f"max_parallel is not greater than or equal to one: {max_parallel}"
        )

    exhausted = Exhausted()
    waiter = Waiter()

    waiter.completion_lock.acquire()
    loader = executor.submit(
        lambda t: load(*t),
        (
            executor,
            waiter,
            function,
            iter(function_inputs),
            max_parallel,
            exhausted,
            waiter.completion_lock,
        ),
    )
    for result in waiter.as_completed():
        yield result

    assert loader.done()


def lazy_dezip(it: Iterable[Tuple]) -> Iterable[Iterable]:
    """
    assumes that each tuple in the iterable has the same length. Stores the whole input in memory until the last
    iterator is released.
    """
    try:
        container = LazyList(it)
        first = next(iter(container))
        n_zipped = len(first)
        return map(lambda i: (row[i] for row in container), range(n_zipped))
    except StopIteration:
        raise RuntimeError("lazy_dezip received an empty iterator")


def test_lazy_dezip():
    abc, cde, efg, hij = lazy_dezip(zip("abc", "cde", "efg", "hij"))
    assert "".join(abc) == "abc"
    assert "".join(cde) == "cde"
    assert "".join(efg) == "efg"
    assert "".join(hij) == "hij"


def full_dump_url_from_partial(partial: str):
    if config["date"] != "latest" and partial.startswith("/"):
        return "https://dumps.wikimedia.org" + partial
    elif config["date"] == "latest" and not partial.startswith("/"):
        return "https://dumps.wikimedia.org/enwiki/latest/" + partial
    else:
        raise ValueError("dump page format has been updated.")


def download_and_parse_files(executor: Executor,) -> Generator[Dict, None, None]:
    # todo automatically find the last completed bz2 history job
    print(f"{timestr()} program started. 👋")
    print(f"{timestr()} requesting dump directory... 📚")
    session = requests.Session()
    session.headers.update(
        {
            "User-Agent": "Mozilla/5.0 (Linux; Android 8.0.0; Pixel 2 XL Build/OPD1.170816.004) "
            "AppleWebKit/537.36 (KHTML, like Gecko) Chrome/79.0.3945.130 Mobile Safari/537.36",
            "accept": "text/html,application/xhtml+xml,application/xml;q=0.9,image/webp,"
            "image/apng,*/*;q=0.8,application/signed-exchange;v=b3;q=0.9",
        }
    )
    dump_page = session.get(config["dump_page_url"])

    assert dump_page.status_code == 200
    print(f"{timestr()} parsing dump directory...  🗺️🗺️")

    # read history file links in dump summary
    updates_urls = LazyList(
        map(
            full_dump_url_from_partial,
            filter(
                lambda url: "pages-meta-history" in url and url.endswith(".bz2"),
                re.findall('href="(.+?)"', dump_page.text),
            ),
        )
    )

    # download & process the history files
    download_update_file_using_session = partial(download_update_file, executor, session)
    if config["low_storage"]:
        print(f"{timestr()} low storage mode active.")
<<<<<<< HEAD
        file_and_url = peek_ahead(
            executor,
            map(
                lambda update_url: (
                    download_update_file_using_session(update_url),
                    update_url,
                ),
                updates_urls,
            )
=======
        file_and_url = map(
            lambda update_url: (
                download_update_file_using_session(update_url),
                update_url,
            ),
            updates_urls,
>>>>>>> 2a363251
        )
    else:
        file_and_url = incremental_executor_map(
            executor,
            lambda update_url: (
                download_update_file_using_session(update_url),
                update_url,
            ),
            updates_urls,
            max_parallel=2,
        )

    for revision in parse_downloads(
        file_and_url, append_bad_urls=updates_urls, executor=executor
    ):
        yield revision


def write_to_csv(revisions: Iterable[Dict]) -> None:
    with bz2.open("revisions.csv.bz2", "wt", newline="") as output_file:
        writer = csv.DictWriter(
            output_file,
            [
                "id",
                "parent_id",
                "page_title",
                "contributor_id",
                "contributor_name",
                "contributor_ip",
                "timestamp",
                "text",
                "comment",
                "page_id",
                "page_ns",
            ],
        )
        writer.writeheader()
        i = 0
        for case in revisions:
            writer.writerow(case)
            i += 1
            if i % 1000000 == 0 or i == 1:
                print(f"{timestr()} wrote revision #{i}")


class DatabaseAlreadyExists(Exception):
    pass


def write_to_database(executor: Executor, revisions: Iterable[Dict]) -> None:
    from dateutil.parser import parse as parse_timestamp
    from sqlalchemy import create_engine, Column, Integer, Text, DateTime
    from sqlalchemy.orm import sessionmaker
    from sqlalchemy_utils import database_exists, create_database, drop_database
    from sqlalchemy.ext.declarative import declarative_base

    Base = declarative_base()

    class Revision(Base):
        __tablename__ = "revisions"
        id = Column(Integer, primary_key=True)
        parent_id = Column(Integer)
        timestamp = Column(DateTime, nullable=False)
        text = Column(Text)
        comment = Column(Text)
        page_id = Column(Integer, nullable=False)
        page_title = Column(Text, nullable=False)
        page_ns = Column(Integer, nullable=False)
        contributor_id = Column(Integer)
        contributor_name = Column(Text)
        contributor_ip = Column(Text)

    def retype_revision(revision: Dict) -> Dict:
        parent_id_str = revision["parent_id"]
        contributor_id_str = revision["contributor_id"]
        return {
            **revision,
            "id": int(revision["id"]),
            "parent_id": int(parent_id_str) if parent_id_str is not None else None,
            "timestamp": parse_timestamp(revision["timestamp"]),
            "contributor_id": int(contributor_id_str) if contributor_id_str else None,
        }

    print(f"{timestr()} structuring database... 📐")
    engine = create_engine(config["database_url"])
    if database_exists(engine.url):
        if config["delete_database"]:
            drop_database(engine.url)
        else:
            raise DatabaseAlreadyExists

    try:
        create_database(engine.url)
        assert database_exists(engine.url)
        Base.metadata.create_all(engine)
        Session = sessionmaker(bind=engine)
        session = Session()
        print(f"{timestr()} adding revisions to session... 📖")
        i = 0
        size_since_commit = 0
        max_size = 1024 * 1024 if config["low_memory"] else 1024 * 1024 * 1024
        last_commit = None
        for revision in revisions:
            size_since_commit += (
                sys.getsizeof(revision["text"])
                + sys.getsizeof(revision["comment"])
                + 300
            )
            # ^ 300 is a rough estimate of the remaining field size
            session.add(Revision(**retype_revision(revision)))
            i += 1
            if size_since_commit > max_size:
                if last_commit is not None:
                    last_commit.result()
                last_commit = executor.submit(session.commit)
                session = Session()
                size_since_commit = 0
            if i % 1000000 == 0 or i == 1:
                print(f"{timestr()} wrote revision #{i}")
        print(f"{timestr()} committing session with {i} revisions... 🤝")
        if last_commit is not None:
            last_commit.result()
        session.commit()
        print(
            f"{timestr()} revisions written to database at: {config['database_url']} 🌈"
        )
    except Exception as e:
        print(
            f"{timestr()} exception while writing. deleting partial database & re-raising exception. 🌋"
        )
        drop_database(engine.url)
        raise e


@click.command()
@click.option(
    "--date",
    "date",
    default="latest",
    help="Wikipedia dump page in YYYYMMDD format (like 20200101). "
    "Find valid dates by checking which entries on "
    "https://dumps.wikimedia.org/enwiki/ have .bz2 files that "
    'contain the include "pages-meta-history" in the name and '
    "have been successfully written.",
)
@click.option(
    "--low-storage/--large-storage",
    "low_storage",
    default=True,
    help="Cut performance to decrease storage requirements. Deletes "
    "files when they are exhausted and keeps a limited number of "
    ".xml.bz2 files on disk at any time. If --large-storage, eagerly "
    "downloads all xml.bz2 and never deletes intermediary xml.bz2 "
    "files.",
)
@click.option(
    "--database/--csv",
    "use_database",
    default=False,
    help="Write output into a database instead of a CSV. "
    "Requires additional installations (run pip install -r "
    "database_requirements.txt) and for the database URL (see "
    "--database-url) to be available.",
)
@click.option(
    "--database-url",
    default="postgres:////wikipedia-revisions",
    help="Database URL to use. Defines database dialect used (any "
    "database dialect supported by SQLAlchemy should work). Ignored"
    "if --database is not set. Default is: "
    "postgres:////wikipedia-revisions",
)
@click.option(
    "--low-memory/--large-memory",
    "low_memory",
    default=True,
    help="Optimize for low-memory systems. Limits the number of "
    "dump files concurrently processed to 3, instead of "
    "the number of CPU cores. If writing to a database, "
    "also commits every megabyte instead of gigabyte to limit "
    "memory usage.",
)
@click.option(
    "--delete-database/--do-not-delete-database",
    "delete_database",
    default=False,
    help="drop everything in the passed database and overwrite it with "
    "the wikipedia revisions data.",
)
def run(date, low_storage, use_database, database_url, low_memory, delete_database):
    config["date"] = date
    config["dump_page_url"] = f"https://dumps.wikimedia.org/enwiki/{date}/"
    config[
        "md5_hashes_url"
    ] = f"https://dumps.wikimedia.org/enwiki/{date}/enwiki-{date}-md5sums.txt"
    config["max_workers"] = (os.cpu_count() or 4) * 2
    config["low_storage"] = low_storage
    config["database_url"] = database_url
    config["low_memory"] = low_memory
    config["delete_database"] = delete_database

    with ThreadPoolExecutor(max_workers=config["max_workers"]) as executor:
        complete = False
        while not complete:
            try:
                # download XML files from wikipedia and collect revisions
                revisions = download_and_parse_files(executor)

                # write collected revisions to output.
                if use_database:
                    write_to_database(executor, revisions)
                else:
                    write_to_csv(revisions)
                print(f"{timestr()} program complete. 💐")
                complete = True
            except Exception as e:
                if getattr(e, "errno", None) == errno.ENOSPC:
                    print(f"{timestr()} no space left on device. Ending program. 😲")
                    raise e
                elif isinstance(e, DatabaseAlreadyExists):
                    print(
                        f"{timestr()} there is already a local version of the database. Doing nothing. HELP: to "
                        f"overwrite database, use --delete-database flag. 🌅"
                    )
                    raise e
                SLEEP_SECONDS = 5 * 60
                print(traceback.format_exc())
                print(
                    f"{timestr()} caught exception ({e}). Sleeping {SLEEP_SECONDS/60} minutes..."
                )
                time.sleep(SLEEP_SECONDS)
                print(f"{timestr()} Restarting...")
            finally:
                for fname in ["verified_files.txt", "canonical_hashes.txt"]:
                    if os.path.exists(fname):
                        os.remove(fname)


if __name__ == "__main__":
    run()<|MERGE_RESOLUTION|>--- conflicted
+++ resolved
@@ -25,7 +25,6 @@
     return datetime.datetime.now().isoformat()
 
 
-<<<<<<< HEAD
 def download_update_file(executor: Executor, session: requests.Session, url: str) -> str:
     def _stream(resp, file) -> bool:
         CHUNK_SIZE = 1024 * 1024 * 5
@@ -38,24 +37,6 @@
             if result is exhausted:
                 return True
             file.write(result)
-=======
-def download_update_file(session: requests.Session, url: str) -> str:
-    @timeout_decorator.timeout(60 * 60 * 24, use_signals=False, timeout_exception=requests.exceptions.Timeout)
-    def _download():
-        resp = session.get(url, stream=True, timeout=60)
-        assert resp.status_code == 200
-        print(f"{timestr()} response for {url}: {resp.status_code}. 🕺")
-        with open(filename, "wb") as file:
-            i = 0
-            for chunk in resp.iter_content(chunk_size=CHUNK_SIZE):
-                file.write(chunk)
-                i += 1
-                if i % 25000 == 0:
-                    print(
-                        f"{timestr()} {filename}: received chunk #{i} "
-                        f"({round(i * CHUNK_SIZE / (1024 * 1024 * 1024), 3)} GB downloaded)... ⚡"
-                    )
->>>>>>> 2a363251
 
     filename = url.split("/")[-1]
     print(f"{timestr()} downloading {url}. saving to {filename}. 📁")
@@ -747,7 +728,6 @@
     download_update_file_using_session = partial(download_update_file, executor, session)
     if config["low_storage"]:
         print(f"{timestr()} low storage mode active.")
-<<<<<<< HEAD
         file_and_url = peek_ahead(
             executor,
             map(
@@ -757,14 +737,6 @@
                 ),
                 updates_urls,
             )
-=======
-        file_and_url = map(
-            lambda update_url: (
-                download_update_file_using_session(update_url),
-                update_url,
-            ),
-            updates_urls,
->>>>>>> 2a363251
         )
     else:
         file_and_url = incremental_executor_map(
