--- conflicted
+++ resolved
@@ -109,9 +109,5 @@
 - the `--low-memory` option more closely couples file reading and database I/O. It also limits the number of files actively processed to 2, which might be valuable if you are hitting your I/O constraints.
 - if writing to a database stored on an external drive, run the program in a directory on a different drive than the database (and ideally the OS). The wikidump is downloaded into the current directory, so putting them on a different disk than the output database avoids throughput and needle-moving issues. As an example configuration, here is the command that I used to process the revisions into a local postgres database using an raspberry pi 4 with two external drives (a 240gb SSD, and a 6tb spinning disk that holds the output database). The `nohup` command prevents the command from stopping if the terminal process that spawned it is closed, and the output is saved in nohup.out. The tail program outputs the contents of nohup.out to the screen for monitoring. 
 ```sh
-<<<<<<< HEAD
-cd /path/to/ssd/without/db && > nohup.out && nohup time pypy3 -u  /path/to/wikipedia_download.py --database --date 20200401 --low-storage --low-memory --delete-database & tail -f nohup.out 
-=======
-cd /path/to/ssd/without/db && > nohup.out && nohup time python3 -u  /home/dominic/scripts/wikipedia-revisions-scraper/wikipedia_download.py --database --date 20200401 --low-storage --low-memory --delete-database & tail -f nohup.out 
->>>>>>> db0556c4
+cd /path/to/ssd/without/db && > nohup.out && nohup time python3 -u  /path/to/wikipedia_download.py --database --date 20200401 --low-storage --low-memory --delete-database & tail -f nohup.out 
 ```